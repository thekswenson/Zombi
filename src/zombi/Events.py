import copy
import abc
from typing import List, Tuple

from networkx.generators.classic import star_graph

from zombi.Genomes import Intergene

from .Interval import Interval

# Types:
T_EVENT = str

# Event types:
TDUP = 'D'  #: Tandem Duplication
FER = 'T'   #: Transfer
LOSS = 'L'  #: Loss
INV = 'I'   #: Inversion
POS = 'P'   #: Transposition
ORIG = 'O'  #: Origination

class GenomeEvent:
    """
    An rearrangement event. Meant to be used as a base class.

    Attributes
    ----------
    etype: str
        the type of event from {TDUP, FER, LOSS, INV, POS, ORIG}
    lineage: str
        the lineage on which the event happened (pendant node name)
    time: float
        the time at which it happened
    """
    def __init__(self, etype: T_EVENT, lineage: str, time: float):
        self.etype: T_EVENT = etype
        self.lineage: str = lineage
        self.time: float = time

    @abc.abstractmethod
    def afterToBeforeS(self, sc: int) -> int:
        """
        Given a specific breakpoint coordinate after this event, return the
        same one before.
        """
        pass

    @abc.abstractmethod
    def afterToBeforeT(self, sc: int) -> int:
        """
        Given a specific breakpoint coordinate after this event, return the
        same one before.
        """
        pass

class EventOneCut(GenomeEvent):
    """
    An event with one cut. Meant to be used as a base class.

    ATTRIBUTES
    ----------
    before: Interval
        the intergenic interval to be cut
    """
    def __init__(self, interval: Interval, sbp: int, *args, **kwargs):
        super().__init__(*args, **kwargs)
        assert interval.inSpecific(sbp)
        self.before: Interval = interval
        self.sbp: int = sbp

class EventTwoCuts(GenomeEvent):
    """
    An event with two cuts. Meant to be used as a base class.

    NOTES
    -----
        `before1` and 'sbp1' are always considered to be to the left of
        `before2` and `sbp2`, so if the event wraps around the indices of
        `before1` will be greater than the indices of `before2`.

    ATTRIBUTES
    ----------
    beforeL: Interval
        the first intergenic interval to be cut (Leftmost unless wraps). This
        contains information about the interval and breakpoint within it.
    beforeR: Interval
        the second intergenic interval to be cut (Rightmost unless wraps)
    sbpL: int
        the first (specific) cut
    sbpR: int
        the second (specific) cut
    tbpL: int
        the first (total) cut
    tbpR: int
        the second (total) cut
    twraplen: int
        the total length of the chromosome
    swraplen: int
        the intergene specific length of the chromosome
    """
    def __init__(self, int1: Interval, int2: Interval, sbp1: int, sbp2: int,
                 swraplen: int, twraplen: int, *args, **kwargs):
        super().__init__(*args, **kwargs)
        self.beforeL: Interval = int1
        self.beforeR: Interval = int2
        self.sbpL: int = sbp1           #: specific break-point on Left
        self.sbpR: int = sbp2           #: specific break-point on Right
        self.tbpL: int = int1.tc1 + (sbp1 - int1.sc1)
        self.tbpR: int = int2.tc1 + (sbp2 - int2.sc1)
        self.swraplen: int = swraplen   #: specific wrap length
        self.twraplen: int = twraplen   #: total wrap length

        self.tc1 = int1.tc1 # Need to keep this in case there is a pseudogenization
        self.tc2 = int2.tc1

    def wraps(self) -> bool:
        """
        Does this event wrap around to the right (`before1` occurs after
        `before2`)?

        NOTES
        -----
            Assumes that no intergenes wrap from the end to beginning
            (the genome starts with a gene).
        """
       
        return self.beforeL.tc1 > self.beforeR.tc1

    def assertS(self, sc: int) -> int:
        """
        Return the given value after checking it is within the bounds.
        """
        assert 0 <= sc <= self.swraplen
        return sc

    def assertT(self, tc: int) -> int:
        """
        Return the given value after checking it is within the bounds.
        """
        assert 0 <= tc <= self.twraplen
        return tc

#-- - - -- - - -- - - -- - - -- - - -- - - -- - - -- - - -- - - -- - - -- - - --
class Origination(EventOneCut):
    """
    An origination, where a new gene in placed within an intergene.

    Attributes
    ----------
    afterL: Interval
        the left intergenic interval after the cut
    afterR: Interval
        the right intergenic interval after the cut
    """
    def __init__(self, interval: Interval, sbp: int, genelen:int, gene_family:int, orientation:str, 
                 lineage: str, time: float):
        """
        Create an Origination event.

        Parameters
        ----------
        interval: Interval
            the intergenic interval to put the new gene in
        sbp: int
            the exact spot to put it cut
        genelen: int
            the length of the inserted gene
        gene_family: int
            the family id
        orientation: str
            + or -
        lineage: str
            the lineage on which the event happened (pendant node name)
        time: float
            the time at which it happened
        """
        super().__init__(interval, sbp, ORIG, lineage, time)
        self.interval = interval 
        self.afterL: Interval
        self.afterR: Interval
        self.genelen = genelen
        self.gene_family = gene_family

        self.initial_orientation = orientation

        self.setAfter()

    def setAfter(self):
        """
        Compute the resulting intergenic intervals after the cut.

        Consider intergenic regions I = `before`:

            ... I ...

        I is split at `self.sbp` into I0 I1.  And the origination produces:

            ... I0 G I1 ...
        """
        lenI0 = self.sbp - self.before.sc1
        lenI1 = self.before.sc2 - self.sbp
        self.afterL = Interval(self.before.tc1, self.before.tc1 + lenI0,
                               self.before.sc1, self.sbp,
                               self.before.position, 'I')

        tstart = (self.before.t_bp - lenI1) + self.genelen + 1
        self.afterR = Interval(tstart, tstart + lenI1,
                               self.sbp+1, self.sbp+1 + lenI1,
                               self.before.position+1, 'I')

    def afterToBeforeS(self, sc: int) -> int:
        """
        Given a specific breakpoint coordinate after this Origination, return
        the same one before.

            ... I ...       became
            ... I0 G I1 ...
        """
        if sc > self.afterL.sc2:
            return sc-1
        
        return sc

    def afterToBeforeT(self, tc: int) -> int:
        """
        Given a total breakpoint coordinate after this Origination, return
        the same one before.

            ... I ...       became
            ... I0 G I1 ...
        """
        if self.afterL.tc2 < tc < self.afterR.tc1:
            raise(MapOriginError('tried to map a gene coordinate'))
        elif tc >= self.afterR.tc1:
            return tc - self.genelen
        
        return tc

#-- - - -- - - -- - - -- - - -- - - -- - - -- - - -- - - -- - - -- - - -- - - --
class Transfer(EventTwoCuts):
    """
    A transfer, where a new segment is transferred from a donor chromosome to
    a location in a receptor chromosome.

    Attributes
    ----------
    afterL: Interval
        the left intergenic interval in the receptor after the cut
    afterR: Interval
        the right intergenic interval in the receptor after the cut
    lineage: str
        the donor lineage (pendant node name)
    receptorint: Interval
        the recepter intergenic interval where the sequence is copied
    receptorsbp: int
        the recepter (intergene specific) breakpoint where sequence is copied
    receptorlineage: str
        the receptor lineage
    numintergenes: int
        number of intergenes in receptor chromosome before the transfer
    """
    def __init__(self, donorint1: Interval, donorint2: Interval, sbp1: int,
                 sbp2: int, swraplen: int, twraplen: int, donorlineage:str,
                 numintergenes: int, receptorint: Interval, receptorsbp: int,
                 receptorlineage: str, time: float):
        """
        Create an Origination event.

        Parameters
        ----------
        donorint1: Interval
            the left intergenic interval where the transferred material starts
        donorint2: Interval
            the right intergenic interval where the transferred material ends
        sbp1: int
            the start (specific coordinate) of the transferred segment
        sbp2: int
            the end (specific coordinate) of the transferred segment
        donorlineage: str
            the lineage (pendant node name) on which the chromosome gave the
            transfered sequence
        numintergenes: int
            number of intergenes in receptor chromosome before the transfer
        receptorint: Interval
            the intergenic interval to put the new gene in
        receptorsbp: int
            the exact (specific coordinate) spot to put it
        receptorlineage: str
            the lineage on which the chromosome received the transfer
        time: float
            the time at which it happened
        """
        super().__init__(donorint1, donorint2, sbp1, sbp2, swraplen, twraplen,
                         FER, donorlineage, time)
        self.afterL: Interval
        self.afterR: Interval
        self.receptorlineage = receptorlineage
        self.receptorint = receptorint
                
        self.receptorsbp = receptorsbp
        self.receptortbp: int = receptorint.tc1 + (receptorsbp - receptorint.sc1)


        self.numintergenes = numintergenes
        self.donorlineage = donorlineage

        self.event_in_donor = False # Whether this instance of the event is registered in the donor branch
        self.sister_event: Transfer # Points to the sister event, i.e., the same event in the other branch
        self.lineage = None         # type: ignore

        self.setAfter()

    def setAfter(self):
        """
        Compute the resulting intergenic intervals after the transfer.

        Consider intergenic regions I = `self.beforeL` and J = `self.beforeR`
        from the donor chromosome:

            ... I S J ...

        and consider intergenic region K = `self.receptorint` from the receptor:

            ... K ...

        I is split at `self.sbpL` into I0 I1, J is split at `self.sbpR` into
        J0 and J1.  K is split at `self.receptorsbp` into K0 and K1.
        The transfer produces:

            ... K0 I1 S J0 K1 ...
        """
        lenK0 = self.receptorsbp - self.receptorint.sc1
        lenK1 = self.receptorint.sc2 - self.receptorsbp
        self.lenI1 = self.beforeL.sc2 - self.sbpL
        self.lenJ0 = self.sbpR - self.beforeR.sc1
        self.afterL = Interval(self.receptorint.tc1,
                               self.receptorint.tc1 + lenK0 + self.lenI1,
                               self.receptorint.sc1,
                               self.receptorint.sc1 + lenK0 + self.lenI1,
                               self.receptorint.position, 'I',
                               self.receptorint.tc1 + lenK0,
                               self.receptorint.sc1 + lenK0)

        position = self.receptorint.position
        if self.wraps():
            self.lenSs = (self.swraplen - self.sbpL) + self.sbpR
            self.lenSt = (self.twraplen - self.tbpL) + self.tbpR - 1
            position += self.beforeR.position + \
                       (self.numintergenes - self.beforeL.position)
        else:
            self.lenSs = self.sbpR - self.sbpL - 1  #Num pb indices between
            self.lenSt = self.tbpR - self.tbpL - 1  #Num flanking indices between
            position += self.beforeR.position - self.beforeL.position

        sstart = self.receptorint.sc1 + lenK0 + self.lenSs - self.lenJ0 + 1
        tstart = self.receptorint.tc1 + lenK0 + self.lenSt - self.lenJ0 + 1
        self.afterR = Interval(tstart, tstart + self.lenJ0 + lenK1,
                               sstart, sstart + self.lenJ0 + lenK1,
                               position, 'I',
                               tstart + self.lenJ0, sstart + self.lenJ0)
        
    def afterToBeforeS(self, sc: int) -> int:
        
        """
        This function cannot be defined on Transfer since the lineage is not
        implicit. See `afterToBeforeT_lineage`.
        """
        raise(NotImplementedError)  #Use afterToBeforeT_lineage()!
        

    def afterToBeforeS_lineage(self, sc: int) -> Tuple[str, int]:
        """
        Given a specific breakpoint coordinate after this Transfer, return
        the same one before.

            ... K ...       became
            ... K0 I1 S J0 K1 ...
        """
        if self.wraps():
            if sc <= self.afterL.s_bp:      #before transfered region
                return (self.receptorlineage, sc)
            elif sc >= self.afterR.s_bp:    #after transfered region
                return (self.receptorlineage, sc - (self.lenSs + 1))
            else:                           #inside transfered region
                if sc - self.afterL.s_bp <= self.swraplen - self.sbpL:
                    return (self.donorlineage,   #in part that didn't wrap
                            self.beforeL.s_bp + (sc - self.afterL.s_bp))
                else:                       #in part that wrapped
                    return (self.donorlineage,
                            (sc - self.afterL.s_bp) -
                            (self.swraplen - self.beforeL.s_bp) - 1)
        else:
            if sc <= self.afterL.s_bp:      #before transfered region
                return (self.receptorlineage, sc)
            elif sc >= self.afterR.s_bp:    #after transfered region
                return (self.receptorlineage, sc - self.lenSs - 1)
            else:                           #inside transfered region
                return (self.donorlineage, self.sbpL + (sc - self.afterL.s_bp))

    def afterToBeforeT(self, sc: int) -> int:
        """
        This function cannot be defined on Transfer since the lineage is not
        implicit. See `afterToBeforeT_lineage`.
        """
        raise(NotImplementedError)  #Use afterToBeforeT_lineage()!

    def afterToBeforeT_lineage(self, tc: int) -> Tuple[str, int]:
        """
        Given a total breakpoint coordinate after this Transfer, return
        the same one before.

            ... K ...       became
            ... K0 I1 S J0 K1 ...
        """
        if self.wraps():
            if tc <= self.afterL.t_bp:      #before transfered region
                return (self.receptorlineage, tc)
            elif tc >= self.afterR.t_bp:    #after transfered region
                return (self.receptorlineage, tc - (self.lenSt + 1))
            else:                           #inside transfered region
                if tc - self.afterL.t_bp <= self.twraplen - self.tbpL:
                    return (self.lineage,   #in part that didn't wrap
                            self.beforeL.t_bp + (tc - self.afterL.t_bp))
                else:                       #in part that wrapped
                    return (self.lineage,
                            (tc - self.afterL.t_bp) -
                            (self.twraplen - self.beforeL.t_bp))
        else:
            if tc <= self.afterL.t_bp:      #before transfered region
                return (self.receptorlineage, tc)
            elif tc >= self.afterR.t_bp:    #after transfered region
                return (self.receptorlineage, tc - self.lenSt - 1)
            else:                           #inside transfered region
                return (self.lineage, self.tbpL + (tc - self.afterL.t_bp))

#-- - - -- - - -- - - -- - - -- - - -- - - -- - - -- - - -- - - -- - - -- - - --
class Loss(EventTwoCuts):
    """
    A loss event.

    Attributes
    ----------
    after: Interval
        the intergenic interval after the cut
    pseudogenize: bool
        the region between the breakpoints was pseudogenized by this Loss
    pseudolist: List[interval]
        list of intergenes in the region to be pseudogenized
    genebps: int
        number of gene breakpoints in the pseudogenized region
    after_sbptL: int
        the specific breakpoint (on the left) after a pseudogenization
    after_sbptR: int
        the specific breakpoint (on the right) after a pseudogenization
    after_tbptL: int
        the total breakpoint (on the left) after a pseudogenization
    after_tbptR: int
        the total breakpoint (on the right) after a pseudogenization
    """
    def __init__(self, int1: Interval, int2: Interval, sbp1: int, sbp2: int,
                 swraplen: int, twraplen: int, lineage: str, time: float,
                 pseudogenize=False, pseudo_intergene_list: List[Intergene]=None,
                 pseudo_gene_list: List[Intergene]=None, adjustment_factor=None):
        """
        Create a Loss event. Either cut out everything between `sbp1` and
        `sbp2`, or turn everything in that region into a big intergene,
        depending on the value `pseudogenize`.

        Parameters
        ----------
        int1: Interval
            the left intergenic interval to be cut
        int2: Interval
            the second intergenic interval to be cut
        sbp1: int
            the first cut
        sbp2: int
            the second cut
        pseudogenize: bool
            turn everything into one big intergene
        pseudo_intergene_list: List[Interval]
            the intergenes to pseudogenize
        pseudo_gene_list: List[Interval]
            the genes pseudogenized
        adjustment_factor: int
            If the event is a pseudogenization
            and it wraps,
            you need that number to compute
            the total coordinates within the interval
        twraplen: int
            the total length of the chromosome
        swraplen: int
            the intergene specific length of the chromosome
        lineage: str
            the lineage on which the event happened (pendant node name)
        time: float
            the time at which it happened
        """
        super().__init__(int1, int2, sbp1, sbp2, swraplen, twraplen, LOSS,
                         lineage, time)
        self.after: Interval

        self.pseudogenize = pseudogenize
        self.adjustment_factor = adjustment_factor
        
        self.pseudo_intergene_list = copy.deepcopy(pseudo_intergene_list)
        self.pseudo_gene_list = copy.deepcopy(pseudo_gene_list)

        assert not pseudo_intergene_list or pseudogenize, 'psuedolist given but pseudogenize is False'
        self.genebps: int = -1  #: num gene breakpoints in pseudogenized region

        self.after_sbpL: int = -1
        self.after_sbpR: int = -1
        self.after_tbpL: int = -1
        self.after_tbpR: int = -1

        self.setAfter()

        

    def setAfter(self):
        """
        Compute the resulting intergenic interval after the cut.

        Consider intergenic regions I = `before1` and J = `before2` on either
        side of segment S:

            I S J

        I is split at `sbpL` into I0 I1 and J is split at `sbpR` into J0 J1.
        Then we have

            I0 I1 S J0 J1

        and the loss produces

            I0 J1
        """
        lenI0 = self.sbpL - self.beforeL.sc1
        lenJ1 = self.beforeR.sc2 - self.sbpR

        sstart = self.beforeL.sc1
        tstart = self.beforeL.tc1

        position = self.beforeL.position
        newsbp = self.sbpL
        newtbp = self.tbpL
        if self.pseudogenize:
            if self.wraps():
                position -= self.beforeR.position + 1

                sstart -= self.beforeR.sc2 + 1
                tstart -= self.beforeR.tc2
                send = sstart + self.beforeR.tc2 + (self.twraplen - self.beforeL.tc1)
                tend = self.twraplen

                newsbp -= self.beforeR.sc2 + 1
                newtbp -= self.beforeR.tc2

                self.after_sbpL = self.sbpL - self.beforeR.sc2 - 1
                self.after_sbpR = send - (self.beforeR.sc2 - self.sbpR)
                self.after_tbpL = self.tbpL - self.beforeR.tc2
                self.after_tbpR = tend - (self.beforeR.tc2 - self.tbpR)
            else:
                send = sstart + (self.beforeR.tc2 - tstart)
                tend = tstart + (self.beforeR.tc2 - tstart)

                self.genebps = ((self.beforeR.tc1 - self.beforeL.tc2) -
                                (self.beforeR.sc1 - self.beforeL.sc2))

                self.after_sbpL = self.sbpL
                self.after_sbpR = self.sbpR + self.genebps
                self.after_tbpL = self.tbpL
                self.after_tbpR = self.tbpR
        else:
            if self.wraps():
                position -= self.beforeR.position + 1
                newsbp -= self.beforeR.sc2 + 1
                newtbp -= self.beforeR.tc2
                sstart -= self.beforeR.sc2 + 1
                tstart -= self.beforeR.tc2

            send = sstart + lenI0 + lenJ1
            tend = tstart + lenI0 + lenJ1

        self.after = Interval(tstart, tend, sstart, send,
                              position, 'I', newtbp, newsbp)

    def afterToBeforeS(self, sc: int) -> int:
        """
        Given a specific breakpoint coordinate after this Loss, return the
        same one before.

            .. I0 I1 S J0 J1 .. became
            .. I0 J1 ..

            or

            S1 J0 J1 .. I0 I1 S0 became
            .. I0 J1

        (with no pseudogenization, otherwise it's different)
        """
        if self.pseudogenize:
            if self.wraps():
                if sc <= self.after_sbpL:                   # in I0 or before
                    return self.assertS(sc + self.beforeR.sc2 + 1)
                
                elif sc >= self.after_sbpR:                 # in J1
                    return self.assertS(self.beforeR.s_bp + (sc - self.after_sbpR))
                elif (retval := self.inPseudoIntergene(sc)) >= 0:
                    return self.assertS(retval)             # in I1 SO or S1 J0
                else:
                    raise(MapPseudogeneError(f'specific coordinate {sc} inside pseudogenized region'))
            else:
                if sc >= self.after_sbpR:                   # in J1 or to right
                    return self.assertS(sc - self.genebps)

                elif sc <= self.after_sbpL:                 # in I0 or to left
                    return self.assertS(sc)
                elif (retval := self.inPseudoIntergene(sc)) >= 0:
                    return self.assertS(retval)             # in I1 S J0
                else:
                    raise(MapPseudogeneError(f'specific coordinate {sc} inside pseudogenized region'))
        else:
            if self.wraps():
                if sc > self.after.s_bp:                # in J1
                    return self.assertS(self.beforeR.s_bp + (sc - self.after.s_bp))
                else:                                   # in I0 or to left
                    return self.assertS(sc + self.beforeR.sc2 + 1)
            else:
                if sc > self.after.s_bp:                # in J1 or to right
                    return self.assertS(sc + self.beforeR.s_bp - self.beforeL.s_bp)
                else:                                   # in I0 or to left
                    return self.assertS(sc)

    def inPseudoIntergene(self, sc: int) -> int:
        """
        If the given specific breakpoint coordinate maps to an intergene that
        was psuedogenized, then return the coordinate before the loss.

        Parameters
        ----------
        sc : int
            the specific coordinate to query

        Returns
        -------
        int
            the specific coordinate before the Loss
        """
        assert self.pseudogenize, 'Loss was not a pseudogenization'

        if self.wraps():
            assert(self.after_sbpL <= sc <= self.after_sbpR)
                # in I1
            if sc <= self.after_sbpL + (self.beforeL.sc2 - self.beforeL.s_bp):
                return self.assertS(self.beforeL.s_bp + (sc - self.after_sbpL))

                # in J0
            if sc >= self.after_sbpR - (self.beforeR.s_bp - self.beforeR.sc1):
                return self.assertS(self.beforeR.s_bp - (self.after_sbpR - sc))

                # in an intergene of S0 or S1
            tcbefore = self.beforeL.t_bp + sc - self.after_sbpL
            if tcbefore > self.twraplen:
                tcbefore -= self.twraplen

            assert self.pseudo_intergene_list
            for intergene in self.pseudo_intergene_list:
                if intergene.inTotal(tcbefore):
                    return self.assertS(intergene.sc1 + (tcbefore - intergene.tc1))
        else:
            assert self.after_sbpL <= sc <= self.after_sbpR

            tc = self.after_tbpL + (sc - self.after_sbpL)
            assert self.pseudo_intergene_list
            for intergene in self.pseudo_intergene_list:
                if intergene.inTotal(tc):                   # in S
                    return self.assertS(intergene.sc1 + (tc - intergene.tc1))

            if self.beforeL.inSpecific(sc):                 # in I1
                return self.assertS(sc)
            
            elif self.beforeR.inTotal(tc):
                return self.assertS(sc - self.genebps)      # in J0

        return -1

    def afterToBeforeT(self, tc: int) -> int:
        """
        Given a total breakpoint coordinate after this Loss, return the
        same one before.

            .. I0 I1 S J0 J1 .. became
            .. I0 J1 ..

            or

            S1 J0 J1 .. I0 I1 S0 became
            .. I0 J1

        (with no pseudogenization, otherwise it's different)

        NOTES
        -----
            Any total coordinate mapped within the pseudogenized region will
            raise a NotImplemented error (since the intergenes in I1 S J0 are
            not mapped to anything, as they are in afterToBeforeS())
        """
        if self.pseudogenize:
            if self.wraps():
                if tc <= self.after_tbpL:                   # in I0 or before
                    return self.assertT(tc + self.beforeR.tc2)
                
                elif tc >= self.after_tbpR:                 # in J1
                    return self.assertT(self.beforeR.t_bp + (tc - self.after_tbpR))
                else:
                    raise(NotImplementedError)
                    #raise(MapPseudogeneError(f'total coordinate {tc} inside pseudogenized region'))
            else:
                if tc >= self.after_tbpR or tc <= self.after_tbpL:
                    return self.assertT(tc)
                else:
                    raise(NotImplementedError)
                    #raise(MapPseudogeneError(f'total coordinate {tc} inside pseudogenized region'))
        else:
            if self.wraps():
                if tc > self.after.t_bp:                # in J1
                    return self.assertT(self.beforeR.t_bp + (tc - self.after.t_bp))
                else:                                   # in I0 or to left
                    return self.assertT(tc + self.beforeR.tc2)
            else:
                if tc > self.after.t_bp:                # in J1 or to right
                    return self.assertT(tc + self.beforeR.t_bp - self.beforeL.t_bp)
                else:                                   # in I0 or to left
                    return self.assertT(tc)
    
    def isInPseudogenizedRegion(self, sc: int) -> bool:
        """
        Returns whether the specific coordinate maps within the
        limits of the event
        """
        if self.after_sbpL < sc and self.after_sbpR > sc:
            return True
        else:
            return False
    
    def returnTotalWithinEvent(self, sc: int) -> int:
        """
        Given a specific coordinate falling within the limits of the event,
        return the total coordinate
        """
        
        return self.after_tbpL + sc - self.after_sbpL

    def returnPieceAndCut(self, sc: int):
        """
        Given a total coordinate, returns the gene or
        intergene in that total coordinate and the breakpoint within the gene
        or intergene. A function to use in combination with the function
        returnTotalWithinEvent. To be used with psuedogenized events
        """
<<<<<<< HEAD
        assert self.pseudo_gene_list

        for gene in self.pseudo_gene_list:
            if self.after_tbpL < tc and self.after_tbpR > tc:
                return gene, tc - gene.total_flanking[0]
=======
        assert self.pseudogenize
        
        tc = self.returnTotalWithinEvent(sc)
        

        piece, cut = None, sc     

        if self.wraps():

            genes_at_beginning = False

            for gene in self.pseudo_gene_list: 
                lf, rf = gene.total_flanking
            
>>>>>>> 19703008

            for gene in self.pseudo_gene_list: 

                lf, rf = gene.total_flanking

                
                if lf == 0: # If the left flanking is 0, then we are dealing with genes at the beginning 
                    
                    genes_at_beginning = True

                if genes_at_beginning:
                    
                    
                    
                    if (lf - self.adjustment_factor + self.twraplen) < tc and (rf - self.adjustment_factor + self.twraplen) > tc: 
                        
                        return gene, tc - (self.twraplen - (self.adjustment_factor - lf))
                else:
                    
                    
                    if (lf - self.adjustment_factor) < tc and (rf - self.adjustment_factor) > tc:  
                                              
                        return gene, tc - (lf - self.adjustment_factor)
                
            for intergene in self.pseudo_intergene_list:  
                
                lf, rf = intergene.total_flanking
                if lf < tc and rf > tc:
                    return intergene, tc - lf
        
        else:

            for gene in self.pseudo_gene_list:    

                lf, rf = gene.total_flanking
                
                if lf < tc and rf > tc:
                    return gene, tc - lf
            
            for intergene in self.pseudo_intergene_list:  

                lf, rf = intergene.total_flanking
                if lf < tc and rf > tc:
                    return intergene, tc - lf

        
        return None, sc


class MapPseudogeneError(Exception):
    pass
class MapOriginError(Exception):
    pass

#-- - - -- - - -- - - -- - - -- - - -- - - -- - - -- - - -- - - -- - - -- - - --
class Transposition(EventTwoCuts):
    """
    A transposition genome event.

    ATTRIBUTES
    ----------
    beforeH: Interval
        the copied segment will be place here, in this intergenic region
    sbpH: int
        the copied segment will be place here, at this specific breakpoint
    tbpH: int
        the copied segment will be place here, at this total breakpoint
    afterL: Interval
        the intergenic interval to the left of the transposed segment
        (see setAfter())
    afterR: Interval
        the intergenic interval to the right of the transposed segment
    afterH: Interval
        here is where the segment was moved from (I0 J1). this is not set
        when the "here" breakpoint is in the same location as the left
        (int3 == int2) or right (int2 == int1) breakpoint
    numintergenes: int
        the total number of intergenes in the chromosome
    """
    def __init__(self, int1: Interval, int2: Interval, sbp1: int, sbp2: int,
                 int3: Interval, sbp3: int, numintergenes: int,
                 swraplen: int, twraplen: int, lineage: str, time: float):
        """
        Create a Transposition event.  

        Parameters
        ----------
        int1 : Interval
            the intergene to be broken at the left
        int2 : Interval
            the intergene to be broken at the right
        sbp1 : int
            the specific coordinate where the first intergene is to be cut
        sbp2 : int
            the specific coordinate where the second intergene is to be cut
        int3 : Interval
            the intergene where the segment will be placed
        sbp3 : int
            intergene specific breakpoint coordinate where to place the segment
        numintergenes : int
            the number of intergene positions in the chromosome
        twraplen: int
            the total length of the chromosome
        swraplen: int
            the intergene specific length of the chromosome
        lineage: str
            the lineage on which the event happened (pendant node name)
        time: float
            the time at which it happened
        """
        super().__init__(int1, int2, sbp1, sbp2, swraplen, twraplen, POS,
                         lineage, time)
        self.beforeH: Interval = int3
        self.sbpH = sbp3
        self.tbpH: int = int3.tc1 + (sbp3 - int3.sc1)
    
        self.afterL: Interval
        self.afterR: Interval
        self.afterH: Interval

        self.numintergenes = numintergenes

        self.setAfter()


    def setAfter(self):
        """
        Set the three intergenic regions that exist after the Transposition.
        Consider intergenic regions I = `before1` and J = `before2` on either
        side of segment S and K = `before3` where the transposed region will
        land.

            I S J ... K

        I is split at `self.sbpL` into I0 I1 and J is split at `self.sbpR` into
        J0 J1. K is split at 
        Then we have

            ... I0 I1 S J0 J1 ... K0 K1 ...
            (K0 K1 ... I0 I1 S J0 J1)

        and the transposition produces

            ... I0 J1 ... K0 I1 S J0 K1 ...
            (K0 I1 S J0 K1 ... I0 J1).

        When a transposition wraps around it looks like this

            S1 J0 J1 ... K0 K1 ... I0 I1 S0 becomes
            ... K0 I1 S0 S1 J0 K1 ... I0 J1


        Notes
        -----

        The following cases (and the other two when they wrap) were implemented,
        but not tested, since the cases will never bet evoked by the simulator:
        
        When a transposition is placed within the same left intergene then
        
            ... I0l I0r I1 S J0 J1 ...  becomes
            ... I0l I1 S J0 I0r J1 ...
        
        When a transposition is placed within the same right intergene then
        
            ... I0 I1 S J0 J1l J1r ...  becomes
            ... I0 J1l I1 S J0 J1r ...
        
        """
        lenI0 = self.sbpL - self.beforeL.sc1
        lenI1 = self.beforeL.sc2 - self.sbpL
        lenJ0 = self.sbpR - self.beforeR.sc1
        lenJ1 = self.beforeR.sc2 - self.sbpR
        lenK0 = self.sbpH - self.beforeH.sc1
        lenK1 = self.beforeH.sc2 - self.sbpH

        Spositions = self.beforeR.position - self.beforeL.position - 1

            #lenSs will the be number of intergene nucleotides plus the number
            #of genes in the region S:
        lenS0s = lenS0t = lenS1s = lenS1t = -1  #pylance
        if self.wraps():
            lenS0s = self.swraplen - self.beforeL.sc2
            lenS1s = self.beforeR.sc1 + 1
            lenSs = lenS0s + lenS1s

            lenS0t = self.twraplen - self.beforeL.tc2
            lenS1t = self.beforeR.tc1
            lenSt =  lenS0t + lenS1t

            self.lenS0s = lenS0s
            self.lenS1s = lenS1s
            self.lenS0t = lenS0t
            self.lenS1t = lenS1t
        else:
            lenSs = self.beforeR.sc1 - self.beforeL.sc2
            lenSt = self.beforeR.tc1 - self.beforeL.tc2

        self.lenI1 = lenI1
        self.lenJ0 = lenJ0
        self.lenJ1 = lenJ1
        self.lenSs = lenSs
        self.lenSt = lenSt


        s_herestart = s_hereend = t_herestart = t_hereend = -1      #pylance
        s_leftstart = s_leftend = t_leftstart = t_leftend = -1      #pylance
        hereposition = leftposition = rightposition = -1            #pylance
        if self.wraps():
            if self.beforeH.specificPair() == self.beforeR.specificPair():
                    #S1 J0 J1l J1r ... I0 I1 S0
                raise(NotImplementedError('implemented but not tested'))
                self.setAfter_S1_J0_J1l_J1r__I0_I1_S0(lenI0, lenI1, lenJ0,
                                                      lenJ1, lenS0s, lenS1s,
                                                      lenS0t, lenS1t)
                return
            if self.beforeH.specificPair() == self.beforeL.specificPair():
                raise(NotImplementedError('implemented but not tested'))
                    #S1 J0 J1 ... I0l I0r I1 S0
                self.setAfter_S1_J0_J1__I0l_I0r_I1_S0(lenI1, lenJ0, lenJ1,
                                                      lenS0s, lenS1s,
                                                      lenS0t, lenS1t)
                return

                                #S1 J0 J1 ... K0 K1 ... I0 I1 S0
            s_herestart = self.beforeL.sc1 + lenI1 + lenS0s - lenJ1
            s_hereend = s_herestart + lenI0 + lenJ1
            t_herestart = self.beforeL.tc1 + lenI1 + lenS0t - lenJ1
            t_hereend = t_herestart + lenI0 + lenJ1
            assert t_hereend == self.twraplen
            
            s_leftstart = self.beforeH.sc1 - (lenS1s + lenJ0 + lenJ1)
            s_leftend = s_leftstart + (self.beforeH.s_bp - self.beforeH.sc1) + lenI1
            t_leftstart = self.beforeH.tc1 - (lenS1t + lenJ0 + lenJ1)
            t_leftend = t_leftstart + (self.beforeH.t_bp - self.beforeH.tc1) + lenI1

            s_rightstart = self.beforeH.s_bp - lenJ1 + lenI1 + lenS0s - lenJ0
            s_rightend = s_rightstart + (self.beforeH.sc2 - self.beforeH.s_bp) + lenJ0
            t_rightstart = self.beforeH.t_bp - lenJ1 + lenI1 + lenS0t - lenJ0
            t_rightend = t_rightstart + (self.beforeH.tc2 - self.beforeH.t_bp) + lenJ0

            leftposition = 0
            rightposition = self.beforeH.position + (self.numintergenes - self.beforeL.position - 1)
            hereposition = self.numintergenes - 1

        else:                                       # Not wrapping:
            if self.beforeH == self.beforeR:        # I0 I1 S J0 J1l J1r
                self.setAfter_I0_I1_S_J0_J1l_J1r(lenI0, lenI1, lenJ0)
                raise(NotImplementedError('implemented but not tested'))
                return
            elif self.beforeH == self.beforeL:      # I0l I0r I1 S J0 J1
                raise(NotImplementedError('implemented but not tested'))
                self.setAfter_I0l_I0r_I1_S_J0_J1(lenJ0)
                return

            if self.sbpH > self.sbpR:               # I0 I1 S J0 J1 ... K0 K1
                s_herestart = self.beforeL.sc1
                s_hereend = s_herestart + lenI0 + lenJ1
                t_herestart = self.beforeL.tc1
                t_hereend = t_herestart + lenI0 + lenJ1

                s_leftstart = self.beforeH.sc1 - (lenSs + lenI1 + lenJ0)
                s_leftend = s_leftstart + lenK0 + lenI1
                t_leftstart = self.beforeH.tc1 - (lenSt + lenI1 + lenJ0)
                t_leftend = t_leftstart + lenK0 + lenI1

                leftposition = self.beforeH.position + Spositions
                rightposition = self.beforeR.position
                hereposition = self.beforeL.position

            elif self.sbpH < self.sbpL:             # K0 K1 ... I0 I1 S J0 J1
                s_herestart = self.beforeL.sc1 + lenI1 + lenJ0 + lenSs
                s_hereend = s_herestart + lenI0 + lenJ1
                t_herestart = self.beforeL.tc1 + lenI1 + lenJ0 + lenSt
                t_hereend = t_herestart + lenI0 + lenJ1

                s_leftstart = self.beforeH.sc1
                s_leftend = s_leftstart + lenK0 + lenI1
                t_leftstart = self.beforeH.tc1
                t_leftend = t_leftstart + lenK0 + lenI1

                leftposition = self.beforeH.position
                rightposition = leftposition + Spositions
                hereposition = self.beforeR.position

            s_rightstart = s_leftend + lenSs
            s_rightend = s_rightstart + lenJ0 + lenK1
            t_rightstart = t_leftend + lenSt
            t_rightend = t_rightstart + lenJ0 + lenK1

        sbreakL = s_leftstart + lenK0
        sbreakR = s_rightstart + lenJ0
        sbreakH = s_herestart + lenI0
        tbreakL = t_leftstart + lenK0
        tbreakR = t_rightstart + lenJ0
        tbreakH = t_herestart + lenI0

        self.afterH = Interval(t_herestart, t_hereend, s_herestart, s_hereend,
                               hereposition, 'I', tbreakH, sbreakH)
        self.afterL = Interval(t_leftstart, t_leftend, s_leftstart, s_leftend,
                               leftposition, 'I', tbreakL, sbreakL)
        self.afterR = Interval(t_rightstart, t_rightend, s_rightstart, s_rightend,
                               rightposition, 'I', tbreakR, sbreakR)


    def afterToBeforeS(self, sc: int) -> int:
        """
        Given a specific breakpoint coordinate after this Transposition, return
        the same one before.

            I0 I1 S J0 J1 ... K0 K1
            I0 J1 ... K0 I1 S J0 K1

            or

            K0 K1 ... I0 I1 S J0 J1
            K0 I1 S J0 K1 ... I0 J1

            or

            S1 J0 J1 ... K0 K1 ... I0 I1 S0
            ... K0 I1 S0 S1 J0 K1 ... I0 J1

        """
        if self.wraps():
            if sc <= self.afterL.s_bp:                              # ... K0
                return sc + self.lenS1s + self.lenJ0 + self.lenJ1
            elif sc <= self.afterL.s_bp + self.lenI1 + self.lenS0s: # I1 S0
                return self.beforeL.s_bp + (sc - self.afterL.s_bp)
            elif sc < self.afterR.s_bp:                             # S1 J0
                return sc - (self.afterL.s_bp + self.lenI1 + self.lenS0s) - 1
            elif sc <= self.afterH.s_bp:                            # K1 ... I0
                return sc - (self.lenI1 + self.lenS0s) + self.lenJ1
            else:                                                   # J1
                return (sc - self.afterH.s_bp) + self.lenS1s + self.lenJ0 - 1
        else:
            if self.sbpH > self.sbpR:               # I0 J1 ... K0 I1 S J0 K1
                if self.afterH.s_bp < sc <= self.afterL.s_bp:       # J1 ... K0
                    return sc + self.lenI1 + self.lenSs + self.lenJ0
                elif self.afterL.s_bp < sc < self.afterR.s_bp:      # I1 S J0
                    return self.afterH.s_bp + (sc - self.afterL.s_bp)
                else:
                    return sc
            else:                                   # K0 I1 S J0 K1 ... I0 J1
                if self.afterL.s_bp < sc < self.afterR.s_bp:        # I1 S J0
                    return self.beforeL.s_bp + (sc - self.afterL.s_bp)
                elif self.afterR.s_bp <= sc < self.afterH.s_bp:     # K1 ... I0
                    return sc - (self.lenI1 + self.lenSs + self.lenJ0)
                else:
                    return sc


    def afterToBeforeT(self, tc: int) -> int:
        """
        Given a total breakpoint coordinate after this Transposition, return the
        same one before.

            I0 I1 S J0 J1 ... K0 K1
            I0 J1 ... K0 I1 S J0 K1

            or

            K0 K1 ... I0 I1 S J0 J1
            K0 I1 S J0 K1 ... I0 J1

            or

            S1 J0 J1 ... K0 K1 ... I0 I1 S0
            ... K0 I1 S0 S1 J0 K1 ... I0 J1
        """
        if self.wraps():
            if tc <= self.afterL.t_bp:                              # ... K0
                return tc + self.lenS1t + self.lenJ0 + self.lenJ1
            elif tc <= self.afterL.t_bp + self.lenI1 + self.lenS0t: # I1 S0
                return self.beforeL.t_bp + (tc - self.afterL.t_bp)
            elif tc < self.afterR.t_bp:                             # S1 J0
                return tc - (self.afterL.t_bp + self.lenI1 + self.lenS0t)
            elif tc <= self.afterH.t_bp:                            # K1 ... I0
                return tc - (self.lenI1 + self.lenS0t) + self.lenJ1
            else:                                                   # J1
                return (tc - self.afterH.t_bp) + self.lenS1t + self.lenJ0
        else:
            if self.tbpH > self.tbpR:               # I0 J1 ... K0 I1 S J0 K1
                if self.afterH.t_bp < tc <= self.afterL.t_bp:       # J1 ... K0
                    return tc + self.lenI1 + self.lenSt + self.lenJ0
                elif self.afterL.t_bp < tc < self.afterR.t_bp:      # I1 S J0
                    return self.afterH.t_bp + (tc - self.afterL.t_bp)
                else:
                    return tc
            else:                                   # K0 I1 S J0 K1 ... I0 J1
                if self.afterL.t_bp < tc < self.afterR.t_bp:        # I1 S J0
                    return self.beforeL.t_bp + (tc - self.afterL.t_bp)
                elif self.afterR.t_bp <= tc < self.afterH.t_bp:     # K1 ... I0
                    return tc - (self.lenI1 + self.lenSt + self.lenJ0)
                else:
                    return tc


    def setAfter_S1_J0_J1l_J1r__I0_I1_S0(self, lenI0, lenI1, lenJ0, lenJ1,
                                         lenS0s, lenS1s, lenS0t, lenS1t):
        """
        Set `self.afterL`, `self.afterR`, and `self.afterH` for the case
        where the segment is translocated into the right breakpoint region and
        the tranlocated region wraps.

            S1 J0 J1l J1r ... I0 I1 S0  becomes
            ... I0 J1l I1 S0 S1 J0 J1r
        """
        lenJ1l = self.sbpH - self.sbpR
        s_leftstart = self.beforeL.sc1 - (lenS1s + lenJ0 + lenJ1)
        s_leftend = s_leftstart - lenJ1l
        t_leftstart = self.beforeL.tc1 - (lenS1t + lenJ0 + lenJ1)
        t_leftend = t_leftstart - lenJ1l

        s_herestart, s_hereend = s_leftstart, s_leftend
        t_herestart, t_hereend = t_leftstart, t_leftend

        lenJ1r = self.beforeH.sc2 - self.sbpH
        s_rightstart = self.beforeR.sc1 + lenI0 + lenJ1l + lenI1 + lenS0s
        s_rightend = s_rightstart + lenJ0 + lenJ1r
        t_rightstart = self.beforeR.tc1 + lenI0 + lenJ1l + lenI1 + lenS0t
        t_rightend = t_rightstart + lenJ0 + lenJ1r

        leftposition = self.beforeL.position - self.beforeR.position - 1
        rightposition = self.numintergenes - 1
        hereposition = leftposition

        sbreakH = s_leftstart + lenI0
        sbreakR = s_rightend + lenJ0
        sbreakL = s_leftstart + lenI0 + lenJ1l
        tbreakH = t_leftstart + lenI0
        tbreakR = t_rightend + lenJ0
        tbreakL = t_leftstart + lenI0 + lenJ1l

        self.afterH = Interval(t_herestart, t_hereend, s_herestart, s_hereend,
                               hereposition, 'I', tbreakH, sbreakH)
        self.afterL = Interval(t_leftstart, t_leftend, s_leftstart, s_leftend,
                               leftposition, 'I', tbreakL, sbreakL)
        self.afterR = Interval(t_rightstart, t_rightend, s_rightstart, s_rightend,
                               rightposition, 'I', tbreakR, sbreakR)


    def setAfter_S1_J0_J1__I0l_I0r_I1_S0(self, lenI1, lenJ0, lenJ1,
                                         lenS0s, lenS1s, lenS0t, lenS1t):
        """
        Set `self.afterL`, `self.afterR`, and `self.afterH` for the case
        where the segment is translocated into the right breakpoint region and
        the tranlocated region wraps.

            S1 J0 J1 ... I0l I0r I1 S0  becomes
            ... I0l I1 S0 S1 J0 I0r J1
        """
        lenI0l = self.sbpH - self.beforeH.sc1
        s_leftstart = self.beforeL.sc1 - lenS1s - lenJ0 - lenJ1
        s_leftend = s_leftstart + lenI0l + lenI1
        t_leftstart = self.beforeL.tc1 - lenS1t - lenJ0 - lenJ1
        t_leftend = t_leftstart + lenI0l + lenI1

        lenI0r = self.sbpL - self.sbpH
        s_rightstart = self.beforeR.sc1 + lenS0s + lenI1 + lenI0l
        s_rightend = s_rightstart + lenJ0 + lenI0r + lenJ1
        t_rightstart = self.beforeR.tc1 + lenS0t + lenI1 + lenI0l
        t_rightend = t_rightstart + lenJ0 + lenI0r + lenJ1

        s_herestart = s_rightstart
        s_hereend = s_rightend
        t_herestart = t_rightstart
        t_hereend = t_rightend

        leftposition = self.beforeL.position - self.beforeR.position - 1
        rightposition = self.numintergenes - 1
        hereposition = rightposition

        sbreakL = s_leftstart + lenI0l
        sbreakR = s_rightstart + lenJ0
        sbreakH = s_herestart + lenJ0 + lenI0r
        tbreakL = t_leftstart + lenI0l
        tbreakR = t_rightstart + lenJ0
        tbreakH = t_herestart + lenJ0 + lenI0r
        
        self.afterH = Interval(t_herestart, t_hereend, s_herestart, s_hereend,
                               hereposition, 'I', tbreakH, sbreakH)
        self.afterL = Interval(t_leftstart, t_leftend, s_leftstart, s_leftend,
                               leftposition, 'I', tbreakL, sbreakL)
        self.afterR = Interval(t_rightstart, t_rightend, s_rightstart, s_rightend,
                               rightposition, 'I', tbreakR, sbreakR)


    def setAfter_I0_I1_S_J0_J1l_J1r(self, lenI0, lenI1, lenJ0):
        """
        Set `self.afterL`, `self.afterR`, and `self.afterH` for the case
        where the segment is translocated into the right breakpoint region.
        """
        lenJ1l = self.sbpH - self.sbpR
        s_leftstart = self.beforeL.sc1
        s_leftend = s_leftstart + lenI0 + lenJ1l + lenI1
        t_leftstart = self.beforeL.tc1
        t_leftend = t_leftstart + lenI0 + lenJ1l + lenI1

        s_rightstart = self.beforeR.sc1 + lenJ1l
        s_rightend = self.beforeR.sc2
        t_rightstart = self.beforeR.tc1 + lenJ1l
        t_rightend = self.beforeR.tc2

        s_herestart = s_leftstart
        s_hereend = s_leftend
        t_herestart = t_leftstart
        t_hereend = t_leftend

        sbreakL = s_leftstart + lenI0 + lenJ1l
        sbreakH = s_leftstart + lenI0
        sbreakR = s_rightstart + lenJ0
        tbreakL = t_leftstart + lenI0 + lenJ1l
        tbreakH = t_leftstart + lenI0
        tbreakR = t_rightstart + lenJ0

        leftposition = self.beforeL.position
        rightposition = self.beforeR.position
        hereposition = self.beforeH.position

        self.afterH = Interval(t_herestart, t_hereend, s_herestart, s_hereend,
                               hereposition, 'I', tbreakH, sbreakH)
        self.afterL = Interval(t_leftstart, t_leftend, s_leftstart, s_leftend,
                               leftposition, 'I', tbreakL, sbreakL)
        self.afterR = Interval(t_rightstart, t_rightend, s_rightstart, s_rightend,
                               rightposition, 'I', tbreakR, sbreakR)


    def setAfter_I0l_I0r_I1_S_J0_J1(self, lenJ0):
        """
        Set `self.afterL`, `self.afterR`, and `self.afterH` for the case
        where the segment is translocated into the left breakpoint region.
        """
        lenI0r = self.sbpL - self.sbpH
        s_leftstart = self.beforeL.sc1
        s_leftend = self.beforeL.sc2 - lenI0r
        t_leftstart = self.beforeL.tc1
        t_leftend = self.beforeL.tc2 - lenI0r

        s_rightstart = self.beforeR.sc1 - lenI0r
        s_rightend = self.beforeR.sc2
        t_rightstart = self.beforeR.tc1 - lenI0r
        t_rightend = self.beforeR.tc2

        s_herestart = s_rightstart
        s_hereend = s_rightend
        t_herestart = t_rightstart
        t_hereend = t_rightend

        sbreakL = self.sbpH
        sbreakR = s_rightstart + lenJ0
        sbreakH = s_rightstart + lenJ0 + lenI0r
        tbreakL = self.tbpH
        tbreakR = t_rightstart + lenJ0
        tbreakH = t_rightstart + lenJ0 + lenI0r

        leftposition = self.beforeL.position
        rightposition = self.beforeR.position
        hereposition = self.beforeH.position

        self.afterH = Interval(t_herestart, t_hereend, s_herestart, s_hereend,
                               hereposition, 'I', tbreakH, sbreakH)
        self.afterL = Interval(t_leftstart, t_leftend, s_leftstart, s_leftend,
                               leftposition, 'I', tbreakL, sbreakL)
        self.afterR = Interval(t_rightstart, t_rightend, s_rightstart, s_rightend,
                               rightposition, 'I', tbreakR, sbreakR)


#-- - - -- - - -- - - -- - - -- - - -- - - -- - - -- - - -- - - -- - - -- - - --
class Inversion(EventTwoCuts):
    """
    An Inversion event.

    ATTRIBUTES
    ----------
    afterL: Interval
        the first intergenic interval after the event (I0 -J0, see `setAfter()`)
    afterR: Interval
        the second intergenic interval after the event (-I1 J1)
    """
    def __init__(self, int1: Interval, int2: Interval, sbp1: int, sbp2: int,
                 swraplen: int, twraplen: int, sfirstlen:int, tfirstlen:int,
                 ssecondlen: int, tsecondlen: int, lineage: str, time: float):
        """
        Create an Inversion event.

        Parameters
        ----------
        int1 : Interval
            the intergene to be broken at the left
        int2 : Interval
            the intergene to be broken at the right
        sbp1 : int
            the specific coordinate where the first intergene is to be cut
        sbp2 : int
            the specific coordinate where the second intergene is to be cut
        twraplen: int
            the total length of the chromosome
        swraplen: int
            the intergene specific length of the chromosome
        sfirstlen: int
            if this inversion wraps, then this is the specific length of the
            gene and intergenes that will end up at the end of the genome
            after the inversion.
            (retrieved using `CircularChromosome.inversion_wrap_lengths()`)
        tfirstlen: int
            if this inversion wraps, then this is the total length of the
            gene and intergenes that will end up at the end of the genome
            after the inversion.
        ssecondlen: int
            if this inversion wraps, then this is the number of intergene
            specific coordinates that will end up at the begining of the genome
            after the inversion.
        tsecondlen: int
            if this inversion wraps, then this is the total length of the
            gene and intergenes that will end up at the beginning of the genome
            after the inversion.
        lineage: str
            the lineage on which the event happened (pendant node name)
        time: float
            the time at which it happened
        """
        super().__init__(int1, int2, sbp1, sbp2, swraplen, twraplen, INV,
                         lineage, time)
        self.afterL: Interval
        self.afterR: Interval
        self.sfirstlen = sfirstlen
        self.tfirstlen = tfirstlen
        self.ssecondlen = ssecondlen
        self.tsecondlen = tsecondlen

        self.setAfter()

    def setAfter(self):
        """
        Set the two intergenic regions that exist after the inversion.
        Consider intergenic regions I = `before1` and J = `before2` on either
        side of segment S:

            I S J

        I is split at `sbpL` into I0 I1 and J is split at `sbpR` into J0 J1.
        Then we have

            I0 I1 S J0 J1

        and the inversion produces

            I0 -J0 -S -I1 J1
        """
        lenI0 = self.sbpL - self.beforeL.sc1
        lenI1 = self.beforeL.sc2 - self.sbpL
        lenJ0 = self.sbpR - self.beforeR.sc1
        lenJ1 = self.beforeR.sc2 - self.sbpR
            #lenSs will the be number of intergene nucleotides plus the number
            #of genes in the region S:
        if self.wraps():
            lenSs = (self.swraplen - self.beforeL.sc2) + self.beforeR.sc1 + 1
            lenSt = (self.twraplen - self.beforeL.tc2) + self.beforeR.tc1
        else:
            lenSs = self.beforeR.sc1 - self.beforeL.sc2
            lenSt = self.beforeR.tc1 - self.beforeL.tc2

        if self.wraps():    # [secondlen] -I1 J1 ... I0 -J0 [firstlen]
            self.sshift = self.ssecondlen + lenI1 - self.sbpR
            self.tshift = self.tsecondlen + lenI1 - self.tbpR

            sleftstart = self.beforeL.sc1 + self.sshift
            sleftend = sleftstart + lenI0 + lenJ0
            tleftstart = self.beforeL.tc1 + self.tshift
            tleftend = tleftstart + lenI0 + lenJ0

            srightstart = self.ssecondlen
            srightend = srightstart + lenI1 + lenJ1
            trightstart = self.tsecondlen
            trightend = trightstart + lenI1 + lenJ1

            sbreakL = self.sbpL + self.sshift
            tbreakL = self.tbpL + self.tshift
            sbreakR = self.sbpR + self.sshift
            tbreakR = self.tbpR + self.tshift
        else:
            sleftstart = self.beforeL.sc1
            sleftend = sleftstart + lenI0 + lenJ0
            tleftstart = self.beforeL.tc1
            tleftend = tleftstart + lenI0 + lenJ0

            lenSs = self.beforeR.sc1 - self.beforeL.sc2
            lenSt = self.beforeR.tc1 - self.beforeL.tc2

            srightstart = sleftend + lenSs
            srightend = srightstart + lenI1 + lenJ1
            trightstart = tleftend + lenSt
            trightend = trightstart + lenI1 + lenJ1

            sbreakL = self.sbpL
            tbreakL = self.tbpL
            sbreakR = self.sbpR
            tbreakR = self.tbpR

        self.afterL = Interval(tleftstart, tleftend, sleftstart, sleftend,
                               self.beforeL.position, 'I', tbreakL, sbreakL)
        self.afterR = Interval(trightstart, trightend, srightstart, srightend,
                               self.beforeR.position, 'I', tbreakR, sbreakR)

    def afterToBeforeS(self, sc: int) -> int:
        """
        Given a specific breakpoint coordinate after this Inversion, return the
        same one before.

            I0 I1 S J0 J1 became
            I0 -J0 -S -I1 J1

            or

            S1 J0 J1 ... I0 I1 S0 became
            -S2 -I1 J1 ... I0 -J0 -S3  (e.g. -S2 could have parts of S0 and S1)
        """
        if self.wraps():
            if sc > self.afterL.s_bp:   # sc in -J0 -S3
                right_of_bp = sc - self.afterL.s_bp
                if right_of_bp <= self.sbpR:
                    return self.assertS(self.sbpR - right_of_bp)
                else:
                    return self.assertS(self.swraplen - (right_of_bp - self.sbpR - 1))

            elif sc >= self.afterR.s_bp:
                return self.assertS(sc - self.sshift)

            else:                               # sc in -S2 -I1
                left_of_bp = self.afterR.s_bp - sc
                if left_of_bp <= self.swraplen - self.sbpL:
                    return self.assertS(self.sbpL + left_of_bp)
                else:
                    return self.assertS(left_of_bp - (self.swraplen - self.sbpL) - 1)

        else:
            if sc <= self.sbpL or sc >= self.sbpR:
                return self.assertS(sc)
            else:
                return self.assertS(self.sbpL + (self.sbpR - sc))

    def afterToBeforeT(self, tc: int) -> int:
        """
        Given a total breakpoint coordinate after this Inversion, return the
        same one before.

            I0 I1 S J0 J1 became
            I0 -J0 -S -I1 J1

            or

            S1 J0 J1 ... I0 I1 S0 became
            -S2 -I1 J1 ... I0 -J0 -S3  (e.g. -S2 could have parts of S0 and S1)
        """
        if self.wraps():
            if tc > self.afterL.t_bp:   # tc in -J0 -S3
                right_of_bp = tc - self.afterL.t_bp
                if right_of_bp <= self.tbpR:
                    return self.assertT(self.tbpR - right_of_bp)
                else:
                    return self.assertT(self.twraplen - (right_of_bp - self.tbpR))

            elif tc >= self.afterR.t_bp:
                return self.assertT(tc -self.tshift)

            else:                               # tc in -S2 -I1
                left_of_bp = self.afterR.t_bp - tc
                if left_of_bp <= self.twraplen - self.tbpL:
                    return self.assertT(self.tbpL + left_of_bp)
                else:
                    return self.assertT(left_of_bp - (self.twraplen - self.tbpL))

        else:
            if tc <= self.tbpL or tc >= self.tbpR:
                return self.assertT(tc)
            else:
                return self.assertT(self.tbpL + (self.tbpR - tc))

#-- - - -- - - -- - - -- - - -- - - -- - - -- - - -- - - -- - - -- - - -- - - --
class TandemDup(EventTwoCuts):
    """
    A tandem duplication event. See the description of `setAfter()` for details.
    
    ATTRIBUTES
    ----------
    afterL: Interval
        the first intergenic interval after the event (I0 I1, see `setAfter()`)
    afterC: Interval
        the second intergenic interval after the event (J0 I1)
    afterR: Interval
        the third intergenic interval after the event (J0 J1)
    lenSs: int
        number of intergene-specific bases between the broken intergenes
    lenSt: int
        total number of bases between the broken intergenes
    numintergenes: int
        number of intergenes that are being duplicated
    """
    def __init__(self, int1: Interval, int2: Interval, sbp1: int, sbp2: int,
                 numintergenes: int, swraplen: int, twraplen: int,
                 lineage: str, time: float):
        """
        Create a tandem duplication event.

        Parameters
        ----------
        int1: Interval
            the left intergenic interval to be cut
        int2: Interval
            the second intergenic interval to be cut
        sbp1: int
            the first cut
        sbp2: int
            the second cut
        numintergenes: int
            the number of intergenes that are being duplicated
        twraplen: int
            the total length of the chromosome
        swraplen: int
            the intergene specific length of the chromosome
        lineage: str
            the lineage on which the event happened (pendant node name)
        time: float
            the time at which it happened
        """
        super().__init__(int1, int2, sbp1, sbp2, swraplen, twraplen, TDUP,
                         lineage, time)
        self.afterL: Interval
        self.afterC: Interval
        self.afterR: Interval

        self.numintergenes: int = numintergenes

        self.setAfter()


    def setAfter(self):
        """
        Set the three intergenic regions that exist after the tandem
        duplication.
        Consider intergenic regions I = `before1` and J = `before2`. I and J
        are on either side of segment S composed of genes and intergenes:

            I S J

        I is split at `sbpL` into I0 I1 and J is split at `sbpR` into J0 J1.
        Then we have

            I0 I1 S J0 J1

        and the tandem duplication produces

            I0 I1 S J0 I1 S J0 J1
        """
        self.afterL = copy.deepcopy(self.beforeL)

        lenI1 = self.beforeL.sc2 - self.sbpL #number of (intergene) muclotides
        lenJ0 = self.sbpR - self.beforeR.sc1 #number of (intergene) muclotides
        lenJ1 = self.beforeR.sc2 - self.sbpR #number of (intergene) muclotides
            #lenSs will the be number of intergene nucleotides plus the number
            #of genes in the region S:
        if self.wraps():    #beforeL is not to the left if we wrap
            self.lenSs = (self.swraplen - self.beforeL.sc2) + self.beforeR.sc1 + 1
            self.lenSt = (self.twraplen - self.beforeL.tc2) + self.beforeR.tc1
        else:
            self.lenSs = self.beforeR.sc1 - self.beforeL.sc2
            self.lenSt = self.beforeR.tc1 - self.beforeL.tc2

        if self.wraps():
            self.afterL.sc1 += lenI1 + self.lenSs + lenJ0
            self.afterL.sc2 += lenI1 + self.lenSs + lenJ0
            self.afterL.tc1 += lenI1 + self.lenSt + lenJ0
            self.afterL.tc2 += lenI1 + self.lenSt + lenJ0

        scenterstart = self.beforeR.sc1
        scenterend = scenterstart + lenJ0 + lenI1
        scenterbreak = scenterstart + lenJ0
        tcenterstart = self.beforeR.tc1
        tcenterend = tcenterstart + lenJ0 + lenI1
        tcenterbreak = tcenterstart + lenJ0

        srightstart = scenterend + self.lenSs
        srightend = srightstart + lenJ0 + lenJ1
        trightstart = tcenterend + self.lenSt
        trightend = trightstart + lenJ0 + lenJ1
    
        position = self.beforeL.position + self.numintergenes + 1
        self.afterC = Interval(tcenterstart, tcenterend,
                               scenterstart, scenterend, position, 'I',
                               tcenterbreak, scenterbreak)
        position += self.numintergenes + 1
        self.afterR = Interval(trightstart, trightend,
                               srightstart, srightend, position, 'I')

    def afterToBeforeS(self, sc: int) -> int:
        """
        Given a specific breakpoint coordinate after this TandemDup, return the
        same one before.

            I0 I1 S J0 J1 became
            I0 I1 S J0 I1 S J0 J1

        The breakpoint between J0 and I1 is the only ambiguous breakpoint. We
        arbitarily map to the left breakpoint I0 I1 (rather than J0 J1).
        """
        if self.afterL.inSpecific(sc):                  # I0 I1
            return self.assertS(self.beforeL.sc1 + (sc - self.afterL.sc1))

        elif self.afterC.inSpecific(sc):
            if sc <= self.afterC.s_bp:                  # J0
                return self.assertS(self.beforeR.sc1 + (sc - self.afterC.sc1))
            else:                                       # I1
                return self.assertS(self.beforeL.sc2 - (self.afterC.sc2 - sc))

        elif self.afterR.inSpecific(sc):                # J0 J1
            return self.assertS(self.beforeR.sc1 + (sc - self.afterR.sc1))

        elif sc > self.afterC.sc2:                      # to the right
            offset = sc - self.afterC.s_bp
            if self.wraps() and offset > self.swraplen - self.sbpL:
                return self.assertS(sc - (self.lenSs - 1) - self.afterC.specificLen())
            else:
                return self.assertS(self.sbpL + offset)
        else:                                           # to the left
            return self.assertS(sc)

    def afterToBeforeT(self, tc: int) -> int:
        """
        Given a total breakpoint coordinate after this TandemDup, return the
        same one before.

            I0 I1 S J0 J1 became
            I0 I1 S J0 I1 S J0 J1

        The breakpoint between J0 and I1 is the only ambiguous breakpoint. We
        arbitarily map to the left breakpoint I0 I1 (rather than J0 J1).
        """
        if self.afterL.inTotal(tc):             # I0 I1
            return self.assertT(self.beforeL.tc1 + (tc - self.afterL.tc1))

        elif self.afterC.inTotal(tc):
            if tc <= self.afterC.t_bp:          # J0
                return self.assertT(self.beforeR.tc1 + (tc - self.afterC.tc1))
            else:                               # I1
                return self.assertT(self.beforeL.tc2 - (self.afterC.tc2 - tc))

        elif self.afterR.inTotal(tc):           # J0 J1
            return self.assertT(self.beforeR.tc1 + (tc - self.afterR.tc1))

        elif tc > self.afterC.tc2:              # to the right
            offset = tc - self.afterC.t_bp
            if self.wraps() and offset > self.twraplen - self.tbpL:
                return self.assertT(tc - (self.lenSt - 1) - self.afterC.specificLen())
            else:
                return self.assertT(self.tbpL + offset)
        else:                                   # to the left
            return self.assertT(tc)

    def getTotalStr(self):
        return f'{self.beforeL.tc1, self.beforeL.tc2} S ' + \
               f'{self.beforeR.tc1, self.beforeR.tc2} -> ' + \
               f'{self.afterL.tc1, self.afterL.tc2} S ' + \
               f'{self.afterC.tc1, self.afterC.tc2} S ' + \
               f'{self.afterR.tc1, self.afterR.tc2}'

    def getSpecificStr(self):
        return f'{self.beforeL.sc1, self.beforeL.sc2} S ' + \
               f'{self.beforeR.sc1, self.beforeR.sc2} -> ' + \
               f'{self.afterL.sc1, self.afterL.sc2} S ' + \
               f'{self.afterC.sc1, self.afterC.sc2} S ' + \
               f'{self.afterR.sc1, self.afterR.sc2}'

    def __repr__(self):
        return f'{repr(self.beforeL)} {repr(self.beforeR)} {self.twraplen} ' +\
               f'{self.swraplen} {self.lineage} {self.time}'<|MERGE_RESOLUTION|>--- conflicted
+++ resolved
@@ -761,17 +761,11 @@
         or intergene. A function to use in combination with the function
         returnTotalWithinEvent. To be used with psuedogenized events
         """
-<<<<<<< HEAD
         assert self.pseudo_gene_list
 
         for gene in self.pseudo_gene_list:
             if self.after_tbpL < tc and self.after_tbpR > tc:
                 return gene, tc - gene.total_flanking[0]
-=======
-        assert self.pseudogenize
-        
-        tc = self.returnTotalWithinEvent(sc)
-        
 
         piece, cut = None, sc     
 
@@ -782,7 +776,6 @@
             for gene in self.pseudo_gene_list: 
                 lf, rf = gene.total_flanking
             
->>>>>>> 19703008
 
             for gene in self.pseudo_gene_list: 
 
