--- conflicted
+++ resolved
@@ -102,12 +102,8 @@
     An Inversion event.
     """
     def __init__(self, int1: Interval, int2: Interval, sc1: int, sc2: int,
-<<<<<<< HEAD
                  swraplen: int, twraplen: int, sfirstlen:int, tfirstlen:int,
                  ssecondlen: int, tsecondlen: int, lineage: str, time: float):
-=======
-                 swraplen: int, twraplen: int, lineage: str, time: float):
->>>>>>> f14f142b
         """
         Create an Inversion event.  When instantiating this you must also
         provide the arguments for EventTwoCuts and GenomeEvent.
@@ -126,7 +122,6 @@
             the total length of the chromosome
         swraplen: int
             the intergene specific length of the chromosome
-<<<<<<< HEAD
         sfirstlen: int
             if this inversion wraps, then this is the specific length of the
             gene and intergenes that will end up at the end of the genome
@@ -144,8 +139,6 @@
             if this inversion wraps, then this is the total length of the
             gene and intergenes that will end up at the beginning of the genome
             after the inversion.
-=======
->>>>>>> f14f142b
         lineage: str
             the lineage on which the event happened (pendant node name)
         time: float
@@ -198,7 +191,6 @@
             self.sshift = self.ssecondlen + lenI1 - self.beforeR.s_breakpoint
             self.tshift = self.tsecondlen + lenI1 - self.beforeR.t_breakpoint
 
-<<<<<<< HEAD
             sleftstart = self.beforeL.sc1 + self.sshift
             sleftend = sleftstart + lenI0 + lenJ0
             tleftstart = self.beforeL.tc1 + self.tshift
@@ -310,17 +302,6 @@
                 return tc
             else:
                 return self.beforeL.t_breakpoint + (self.beforeR.t_breakpoint - tc)
-=======
-        srightstart = sleftend + lenSs
-        srightend = srightstart + lenI1 + lenJ1
-        trightstart = tleftend + lenSt
-        trightend = trightstart + lenI1 + lenJ1
-
-        self.afterL = Interval(tleftstart, tleftend,
-                               sleftstart, sleftend, self.beforeL.position, 'I')
-        self.afterR = Interval(trightstart, trightend,
-                               srightstart, srightend, self.beforeR.position, 'I')
->>>>>>> f14f142b
 
 class TandemDup(EventTwoCuts):
     """
@@ -491,9 +472,5 @@
                f'{self.afterR.sc1, self.afterR.sc2}'
 
     def __repr__(self):
-<<<<<<< HEAD
         return f'{repr(self.beforeL)} {repr(self.beforeR)} {self.twraplen} ' +\
-=======
-        return f'{repr(self.int1)} {repr(self.int2)} {self.twraplen} ' +\
->>>>>>> f14f142b
                f'{self.swraplen} {self.twraplen} {self.lineage} {self.time}'